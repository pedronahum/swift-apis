--- conflicted
+++ resolved
@@ -21,15 +21,23 @@
     func fit(_ model: inout Model, along gradient: Model.CotangentVector)
 }
 
-<<<<<<< HEAD
 public class RiemannSGD<Model: Layer, Scalar: FloatingPoint> : Optimizer
     where Model.CotangentVector: VectorNumeric, Model.CotangentVector.Scalar == Scalar {
-=======
-public class SGDOptimizer<Model : Layer, Scalar: BinaryFloatingPoint & TensorFlowScalar>: Optimizer
+    public var learningRate: Scalar
+
+    public init(learningRate: Scalar) {
+        self.learningRate = learningRate
+    }
+
+    public func fit(_ model: inout Model, along gradient: Model.CotangentVector) {
+        model = model.moved(along: model.tangentVector(from: Model.CotangentVector.zero - gradient))
+    }
+}
+
+public class SGD<Model: Layer, Scalar: BinaryFloatingPoint & TensorFlowScalar>: Optimizer
     where Model.AllDifferentiableVariables : KeyPathIterable & VectorNumeric,
           Model.AllDifferentiableVariables == Model.CotangentVector,
-          Model.AllDifferentiableVariables.Scalar == Scalar
-{
+          Model.AllDifferentiableVariables.Scalar == Scalar {
     public let learningRate: Scalar
     public let momentum: Scalar
     public let decay: Scalar
@@ -68,18 +76,4 @@
             }
         }
     }
-}
-
-public class RiemannSGD<Model: Layer, Scalar: FloatingPoint>: Optimizer
-    where Model.CotangentVector : VectorNumeric, Model.CotangentVector.Scalar == Scalar {
->>>>>>> bafd0fe4
-    public var learningRate: Scalar
-
-    public init(learningRate: Scalar) {
-        self.learningRate = learningRate
-    }
-
-    public func fit(_ model: inout Model, along gradient: Model.CotangentVector) {
-        model = model.moved(along: model.tangentVector(from: Model.CotangentVector.zero - gradient))
-    }
 }